/*********************************************************************
 * Software License Agreement (BSD License)
 *
 *  Copyright (c) 2008, Willow Garage, Inc.
 *  All rights reserved.
 *
 *  Redistribution and use in source and binary forms, with or without
 *  modification, are permitted provided that the following conditions
 *  are met:
 *
 *   * Redistributions of source code must retain the above copyright
 *     notice, this list of conditions and the following disclaimer.
 *   * Redistributions in binary form must reproduce the above
 *     copyright notice, this list of conditions and the following
 *     disclaimer in the documentation and/or other materials provided
 *     with the distribution.
 *   * Neither the name of the Willow Garage nor the names of its
 *     contributors may be used to endorse or promote products derived
 *     from this software without specific prior written permission.
 *
 *  THIS SOFTWARE IS PROVIDED BY THE COPYRIGHT HOLDERS AND CONTRIBUTORS
 *  "AS IS" AND ANY EXPRESS OR IMPLIED WARRANTIES, INCLUDING, BUT NOT
 *  LIMITED TO, THE IMPLIED WARRANTIES OF MERCHANTABILITY AND FITNESS
 *  FOR A PARTICULAR PURPOSE ARE DISCLAIMED. IN NO EVENT SHALL THE
 *  COPYRIGHT OWNER OR CONTRIBUTORS BE LIABLE FOR ANY DIRECT, INDIRECT,
 *  INCIDENTAL, SPECIAL, EXEMPLARY, OR CONSEQUENTIAL DAMAGES (INCLUDING,
 *  BUT NOT LIMITED TO, PROCUREMENT OF SUBSTITUTE GOODS OR SERVICES;
 *  LOSS OF USE, DATA, OR PROFITS; OR BUSINESS INTERRUPTION) HOWEVER
 *  CAUSED AND ON ANY THEORY OF LIABILITY, WHETHER IN CONTRACT, STRICT
 *  LIABILITY, OR TORT (INCLUDING NEGLIGENCE OR OTHERWISE) ARISING IN
 *  ANY WAY OUT OF THE USE OF THIS SOFTWARE, EVEN IF ADVISED OF THE
 *  POSSIBILITY OF SUCH DAMAGE.
 *********************************************************************/

/* Author: Ioan Sucan */

/* Updated by John Wason, Wason Technology, LLC, Dec 2020. Add loading mesh normals,
   materials, and textures */

#ifndef TESSERACT_SCENE_GRAPH_MESH_PARSER_H
#define TESSERACT_SCENE_GRAPH_MESH_PARSER_H

#include <tesseract_common/macros.h>
TESSERACT_COMMON_IGNORE_WARNINGS_PUSH
#include <fstream>

#include <assimp/scene.h>
#include <assimp/Importer.hpp>
#include <assimp/postprocess.h>

#ifdef TESSERACT_ASSIMP_USE_PBRMATERIAL
#include <assimp/pbrmaterial.h>
#endif

#include <console_bridge/console.h>

#include <tesseract_common/types.h>
#include <tesseract_common/resource.h>

#include <regex>
#include <boost/filesystem/path.hpp>

TESSERACT_COMMON_IGNORE_WARNINGS_POP

#include <tesseract_geometry/impl/mesh_material.h>

namespace tesseract_geometry
{
/**
 * The template type must have a constructor as follows
 * Constructor(std::shared_ptr<tesseract_geometry::VectorVector3d> vertices, std::shared_ptr<std::vector<int>> faces,
 * int face_count)
 */

template <class T>
std::vector<std::shared_ptr<T>> extractMeshData(const aiScene* scene,
                                                const aiNode* node,
                                                const aiMatrix4x4& parent_transform,
                                                const Eigen::Vector3d& scale,
                                                tesseract_common::Resource::Ptr resource,
                                                bool normals,
                                                bool vertex_colors,
                                                bool material_and_texture)
{
  std::vector<std::shared_ptr<T>> meshes;

  aiMatrix4x4 transform = parent_transform;
  transform *= node->mTransformation;
  for (unsigned int j = 0; j < node->mNumMeshes; ++j)
  {
    auto vertices = std::make_shared<tesseract_common::VectorVector3d>();
    auto triangles = std::make_shared<Eigen::VectorXi>();
<<<<<<< HEAD
    std::shared_ptr<tesseract_common::VectorVector3d> normals_ = nullptr;
=======
    std::shared_ptr<tesseract_common::VectorVector3d> normals = nullptr;
>>>>>>> 19769dd9
    std::shared_ptr<tesseract_common::VectorVector4d> vertex_colors = nullptr;
    MeshMaterial::Ptr material = nullptr;
    std::shared_ptr<std::vector<MeshTexture::Ptr>> textures = nullptr;

    const aiMesh* a = scene->mMeshes[node->mMeshes[j]];
    for (unsigned int i = 0; i < a->mNumVertices; ++i)
    {
      aiVector3D v = transform * a->mVertices[i];
      vertices->push_back(Eigen::Vector3d(static_cast<double>(v.x) * scale(0),
                                          static_cast<double>(v.y) * scale(1),
                                          static_cast<double>(v.z) * scale(2)));
    }

    long triangle_count = 0;
    std::vector<int> local_triangles;
    local_triangles.reserve(a->mNumFaces);
    for (unsigned int i = 0; i < a->mNumFaces; ++i)
    {
      if (a->mFaces[i].mNumIndices >= 3)
      {
        triangle_count += 1;
        local_triangles.push_back(static_cast<int>(a->mFaces[i].mNumIndices));
        for (size_t k = 0; k < a->mFaces[i].mNumIndices; ++k)
          local_triangles.push_back(static_cast<int>(a->mFaces[i].mIndices[k]));
      }
      else
      {
        CONSOLE_BRIDGE_logDebug("Mesh had a face with less than three verticies: %s", resource->getUrl().c_str());
      }
    }

    triangles->resize(static_cast<long>(local_triangles.size()));
    for (long i = 0; i < triangles->size(); ++i)
      (*triangles)[i] = local_triangles[static_cast<size_t>(i)];

    if (normals && a->HasNormals())
    {
<<<<<<< HEAD
      normals_ = std::make_shared<tesseract_common::VectorVector3d>();
      for (unsigned int i = 0; i < a->mNumVertices; ++i)
      {
        aiVector3D v = transform * a->mNormals[i];
        normals_->push_back(Eigen::Vector3d(static_cast<double>(v.x) * scale(0),
=======
      normals = std::make_shared<tesseract_common::VectorVector3d>();
      for (unsigned int i = 0; i < a->mNumVertices; ++i)
      {
        aiVector3D v = transform * a->mNormals[i];
        normals->push_back(Eigen::Vector3d(static_cast<double>(v.x) * scale(0),
>>>>>>> 19769dd9
                                           static_cast<double>(v.y) * scale(1),
                                           static_cast<double>(v.z) * scale(2)));
      }
    }

    if (vertex_colors && a->HasVertexColors(0))
    {
      vertex_colors = std::make_shared<tesseract_common::VectorVector4d>();
      for (unsigned int i = 0; i < a->mNumVertices; ++i)
      {
        aiColor4D v = a->mColors[0][i];
        vertex_colors->push_back(Eigen::Vector4d(
            static_cast<double>(v.r), static_cast<double>(v.g), static_cast<double>(v.b), static_cast<double>(v.a)));
      }
    }

    if (material_and_texture)
    {
      aiMaterial* mat = scene->mMaterials[a->mMaterialIndex];
      {
        Eigen::Vector4d base_color;
        double metallic = 0.0;
        double roughness = 0.5;
        Eigen::Vector4d emissive;

        aiColor4D pbr_base_color;
#ifdef TESSERACT_ASSIMP_USE_PBRMATERIAL
        if (mat->Get(AI_MATKEY_GLTF_PBRMETALLICROUGHNESS_BASE_COLOR_FACTOR, pbr_base_color) == AI_SUCCESS)
        {
          // Use PBR Metallic material properties if available
          base_color = Eigen::Vector4d(pbr_base_color.r, pbr_base_color.g, pbr_base_color.b, pbr_base_color.a);
          float metallicFactor;
          if (mat->Get(AI_MATKEY_GLTF_PBRMETALLICROUGHNESS_METALLIC_FACTOR, metallicFactor) == AI_SUCCESS)
          {
            metallic = metallicFactor;
          }
          float roughnessFactor;
          if (mat->Get(AI_MATKEY_GLTF_PBRMETALLICROUGHNESS_ROUGHNESS_FACTOR, roughnessFactor) == AI_SUCCESS)
          {
            roughness = roughnessFactor;
          }
          aiColor4D pbr_emissive_color;
          if (mat->Get(AI_MATKEY_COLOR_EMISSIVE, pbr_emissive_color) == AI_SUCCESS)
          {
            emissive =
                Eigen::Vector4d(pbr_emissive_color.r, pbr_emissive_color.g, pbr_emissive_color.b, pbr_emissive_color.a);
          }
        }
        else
#endif
        {
          // Use old style material. Ambient and specular not supported
          aiColor4D diffuse_color;
          if (mat->Get(AI_MATKEY_COLOR_DIFFUSE, diffuse_color) == AI_SUCCESS)
          {
            base_color = Eigen::Vector4d(diffuse_color.r, diffuse_color.g, diffuse_color.b, diffuse_color.a);
          }

          aiColor4D emissive_color;
          if (mat->Get(AI_MATKEY_COLOR_EMISSIVE, emissive_color) == AI_SUCCESS)
          {
            emissive = Eigen::Vector4d(emissive_color.r, emissive_color.g, emissive_color.b, emissive_color.a);
          }
        }

        material = std::make_shared<MeshMaterial>(base_color, metallic, roughness, emissive);

        for (unsigned int i = 0; i < a->GetNumUVChannels(); i++)
        {
          if (a->HasTextureCoords(i))
          {
            aiString texName;
            aiTextureMapping mapping;
            unsigned int uvIndex;
            if (mat->GetTexture(aiTextureType_DIFFUSE, i, &texName, &mapping, &uvIndex) == AI_SUCCESS)
            {
              tesseract_common::Resource::Ptr texture_image;
              tesseract_common::VectorVector2d uvs;
              // https://stackoverflow.com/questions/56820244/assimp-doenst-return-texture-data
              const char* texNamec = texName.C_Str();
              if ('*' == *texNamec)
              {
                int tex_index = std::atoi(texNamec + 1);
                if (0 > tex_index || scene->mNumTextures <= static_cast<unsigned>(tex_index))
                  continue;
                auto texture_data = scene->mTextures[tex_index];
                // returned pointer is not null, read texture from memory
                std::string file_type = texture_data->achFormatHint;
                if (file_type == "jpg" || file_type == "png")
                {
                  texture_image = std::make_shared<tesseract_common::BytesResource>(
                      "data://", (const uint8_t*)texture_data->pcData, texture_data->mWidth);
                }
                else
                {
                  // TODO: handle other file types
                  continue;
                }
              }
              else
              {
                if (!resource)
                {
                  continue;
                }
                std::string texName_str(texName.C_Str());
                auto tex_resource = resource->locateSubResource(texName_str);
                if (!tex_resource)
                {
                  continue;
                }
                texture_image = tex_resource;
              }
              aiVector3D* tex_coords = a->mTextureCoords[i];
              for (unsigned int j = 0; j < a->mNumVertices; ++j)
              {
                aiVector3D v = tex_coords[j];
                uvs.push_back(Eigen::Vector2d(static_cast<double>(v.x), static_cast<double>(v.y)));
              }
              auto tex = std::make_shared<MeshTexture>(
                  texture_image, std::make_shared<tesseract_common::VectorVector2d>(std::move(uvs)));
              if (!textures)
              {
                textures = std::make_shared<std::vector<MeshTexture::Ptr>>();
              }
              textures->push_back(tex);
            }
          }
        }
      }
    }

    meshes.push_back(std::make_shared<T>(vertices,
                                         triangles,
                                         static_cast<int>(triangle_count),
                                         resource,
                                         scale,
<<<<<<< HEAD
                                         normals_,
=======
                                         normals,
>>>>>>> 19769dd9
                                         vertex_colors,
                                         material,
                                         textures));
  }

  for (unsigned int n = 0; n < node->mNumChildren; ++n)
  {
    std::vector<std::shared_ptr<T>> child_meshes = extractMeshData<T>(
        scene, node->mChildren[n], transform, scale, resource, normals, vertex_colors, material_and_texture);
    meshes.insert(meshes.end(), child_meshes.begin(), child_meshes.end());
  }
  return meshes;
}

/**
 * @brief Create list of meshes from the assimp scene
 * @param scene The assimp scene
 * @param scale Perform an axis scaling
 * @param resource The mesh resource that generated the scene
 * @param normals If true, loads mesh normals
 * @param vertex_colors If true, loads mesh vertex colors
 * @param material_and_texture If true, loads mesh materials and textures
 * @return A list of tesseract meshes
 */
template <class T>
std::vector<std::shared_ptr<T>> createMeshFromAsset(const aiScene* scene,
                                                    const Eigen::Vector3d& scale,
                                                    tesseract_common::Resource::Ptr resource,
                                                    bool normals,
                                                    bool vertex_colors,
                                                    bool material_and_texture)
{
  if (!scene->HasMeshes())
  {
    CONSOLE_BRIDGE_logWarn("Assimp reports scene in %s has no meshes", resource->getUrl().c_str());
    return std::vector<std::shared_ptr<T>>();
  }
  std::vector<std::shared_ptr<T>> meshes = extractMeshData<T>(
      scene, scene->mRootNode, aiMatrix4x4(), scale, resource, normals, vertex_colors, material_and_texture);
  if (meshes.empty())
  {
    CONSOLE_BRIDGE_logWarn("There are no meshes in the scene %s", resource->getUrl().c_str());
    return std::vector<std::shared_ptr<T>>();
  }

  return meshes;
}

/**
 * @brief Create a mesh using assimp from file path
 * @param path The file path to the mesh
 * @param scale Perform an axis scaling
 * @param trianglulate If true the mesh will be trianglulated. This should be done for visual meshes.
 *        In the case of collision meshes do not triangulate convex hull meshes.
 * @param flatten If true all meshes will be condensed into a single mesh. This should only be used for visual meshes,
 * do not flatten collision meshes.
 * @param normals If true, loads mesh normals
 * @param vertex_colors If true, loads mesh vertex colors
 * @param material_and_texture If true, loads mesh materials and textures
 * @return
 */
template <class T>
std::vector<std::shared_ptr<T>> createMeshFromPath(const std::string& path,
                                                   Eigen::Vector3d scale = Eigen::Vector3d(1, 1, 1),
                                                   bool triangulate = false,
                                                   bool flatten = false,
                                                   bool normals = false,
                                                   bool vertex_colors = false,
                                                   bool material_and_texture = false)
{
  // Create an instance of the Importer class
  Assimp::Importer importer;

  // Issue #38 fix: as part of the post-processing, we remove all other components in file but
  // the meshes, as anyway the resulting shapes:Mesh object just receives vertices and triangles.
  // John Wason Jan 2021 - Adjust flags based on normals, vertex_colors, and material_and_texture parameters
  unsigned int ai_config_pp_rcv_flags = aiComponent_TANGENTS_AND_BITANGENTS | aiComponent_BONEWEIGHTS |
                                        aiComponent_ANIMATIONS | aiComponent_LIGHTS | aiComponent_CAMERAS;
  if (!normals)
  {
    ai_config_pp_rcv_flags |= aiComponent_NORMALS;
  }
  if (!vertex_colors)
  {
    ai_config_pp_rcv_flags |= aiComponent_COLORS;
  }
  if (!material_and_texture)
  {
    ai_config_pp_rcv_flags |= aiComponent_TEXCOORDS | aiComponent_TEXTURES | aiComponent_MATERIALS;
  }
  importer.SetPropertyInteger(AI_CONFIG_PP_RVC_FLAGS, (int)ai_config_pp_rcv_flags);

  // And have it read the given file with some post-processing
  const aiScene* scene = nullptr;
  if (triangulate)
    scene = importer.ReadFile(path.c_str(),
                              aiProcess_Triangulate | aiProcess_JoinIdenticalVertices | aiProcess_SortByPType |
                                  aiProcess_RemoveComponent);
  else
    scene = importer.ReadFile(path.c_str(),
                              aiProcess_JoinIdenticalVertices | aiProcess_SortByPType | aiProcess_RemoveComponent);

  if (!scene)
  {
    CONSOLE_BRIDGE_logError("Could not load mesh from \"%s\": %s", path.c_str(), importer.GetErrorString());
    return std::vector<std::shared_ptr<T>>();
  }

  // Assimp enforces Y_UP convention by rotating models with different conventions.
  // However, that behaviour is confusing and doesn't match the ROS convention
  // where the Z axis is pointing up.
  // Hopefully this doesn't undo legit use of the root node transformation...
  // Note that this is also what RViz does internally.
  // @todo See this issue for possible fix parsing scene metadata https://github.com/assimp/assimp/issues/849
  scene->mRootNode->mTransformation = aiMatrix4x4();

  if (flatten)
  {
    // These post processing steps flatten the root node transformation into child nodes,
    // so they must be delayed until after clearing the root node transform above.
    importer.ApplyPostProcessing(aiProcess_OptimizeMeshes | aiProcess_OptimizeGraph);
  }
  else
  {
    importer.ApplyPostProcessing(aiProcess_OptimizeGraph);
  }

  return createMeshFromAsset<T>(scene, scale, nullptr, normals, vertex_colors, material_and_texture);
}

/**
 * @brief Create a mesh using assimp from resource
 * @param resource The located resource
 * @param scale Perform an axis scaling
 * @param trianglulate If true the mesh will be trianglulated. This should be done for visual meshes.
 *        In the case of collision meshes do not triangulate convex hull meshes.
 * @param flatten If true all meshes will be condensed into a single mesh. This should only be used for visual meshes,
 * do not flatten collision meshes.
 * @param normals If true, loads mesh normals
 * @param vertex_colors If true, loads mesh vertex colors
 * @param material_and_texture If true, loads mesh materials and textures
 * @return
 */
template <class T>
std::vector<std::shared_ptr<T>> createMeshFromResource(tesseract_common::Resource::Ptr resource,
                                                       Eigen::Vector3d scale = Eigen::Vector3d(1, 1, 1),
                                                       bool triangulate = false,
                                                       bool flatten = false,
                                                       bool normals = false,
                                                       bool vertex_colors = false,
                                                       bool material_and_texture = false)
{
  if (!resource)
    return std::vector<std::shared_ptr<T>>();

  const char* hint = nullptr;
  std::string hint_storage;

  std::string resource_url = resource->getUrl();
  std::regex hint_re("^.*\\.([A-Za-z0-9]{1,8})$");
  std::smatch hint_match;
  if (std::regex_match(resource_url, hint_match, hint_re))
  {
    if (hint_match.size() == 2)
    {
      hint_storage = hint_match[1].str();
      hint = hint_storage.c_str();
    }
  }

  std::vector<uint8_t> data = resource->getResourceContents();
  if (data.empty())
  {
    if (resource->isFile())
      return createMeshFromPath<T>(
          resource->getFilePath(), scale, triangulate, flatten, normals, vertex_colors, material_and_texture);

    return std::vector<std::shared_ptr<T>>();
  }

  // Create an instance of the Importer class
  Assimp::Importer importer;

  // Issue #38 fix: as part of the post-processing, we remove all other components in file but
  // the meshes, as anyway the resulting shapes:Mesh object just receives vertices and triangles.
  // John Wason Jan 2021 - Adjust flags based on normals, vertex_colors, and material_and_texture parameters
  unsigned int ai_config_pp_rcv_flags = aiComponent_TANGENTS_AND_BITANGENTS | aiComponent_BONEWEIGHTS |
                                        aiComponent_ANIMATIONS | aiComponent_LIGHTS | aiComponent_CAMERAS;
  if (!normals)
  {
    ai_config_pp_rcv_flags |= aiComponent_NORMALS;
  }
  if (!vertex_colors)
  {
    ai_config_pp_rcv_flags |= aiComponent_COLORS;
  }
  if (!material_and_texture)
  {
    ai_config_pp_rcv_flags |= aiComponent_TEXCOORDS | aiComponent_TEXTURES | aiComponent_MATERIALS;
  }
  importer.SetPropertyInteger(AI_CONFIG_PP_RVC_FLAGS, (int)ai_config_pp_rcv_flags);

  // And have it read the given file with some post-processing
  const aiScene* scene = nullptr;
  if (triangulate)
    scene = importer.ReadFileFromMemory(&data[0],
                                        data.size(),
                                        aiProcess_Triangulate | aiProcess_JoinIdenticalVertices |
                                            aiProcess_SortByPType | aiProcess_RemoveComponent,
                                        hint);
  else
    scene =
        importer.ReadFileFromMemory(&data[0],
                                    data.size(),
                                    aiProcess_JoinIdenticalVertices | aiProcess_SortByPType | aiProcess_RemoveComponent,
                                    hint);

  if (!scene)
  {
    CONSOLE_BRIDGE_logError(
        "Could not load mesh from \"%s\": %s", resource->getUrl().c_str(), importer.GetErrorString());
    return std::vector<std::shared_ptr<T>>();
  }

  // Assimp enforces Y_UP convention by rotating models with different conventions.
  // However, that behaviour is confusing and doesn't match the ROS convention
  // where the Z axis is pointing up.
  // Hopefully this doesn't undo legit use of the root node transformation...
  // Note that this is also what RViz does internally.
  scene->mRootNode->mTransformation = aiMatrix4x4();

  if (flatten)
  {
    // These post processing steps flatten the root node transformation into child nodes,
    // so they must be delayed until after clearing the root node transform above.
    importer.ApplyPostProcessing(aiProcess_OptimizeMeshes | aiProcess_OptimizeGraph);
  }
  else
  {
    importer.ApplyPostProcessing(aiProcess_OptimizeGraph);
  }

  return createMeshFromAsset<T>(scene, scale, resource, normals, vertex_colors, material_and_texture);
}

/**
 * @brief Create a mesh from byte array
 * @param url The URL of source resource
 * @param bytes Byte array
 * @param bytes_len The length of bytes
 * @param scale Perform an axis scaling
 * @param trianglulate If true the mesh will be trianglulated. This should be done for visual meshes.
 *        In the case of collision meshes do not triangulate convex hull meshes.
 * @param flatten If true all meshes will be condensed into a single mesh. This should only be used for visual meshes,
 * do not flatten collision meshes.
 * @param normals If true, loads mesh normals
 * @param vertex_colors If true, loads mesh vertex colors
 * @param material_and_texture If true, loads mesh materials and textures
 * @return
 */
template <typename T>
static std::vector<std::shared_ptr<T>> createMeshFromBytes(const std::string& url,
                                                           const uint8_t* bytes,
                                                           size_t bytes_len,
                                                           Eigen::Vector3d scale = Eigen::Vector3d(1, 1, 1),
                                                           bool triangulate = false,
                                                           bool flatten = false,
                                                           bool normals = false,
                                                           bool vertex_colors = false,
                                                           bool material_and_texture = false)
{
  std::shared_ptr<tesseract_common::Resource> resource =
      std::make_shared<tesseract_common::BytesResource>(url, bytes, bytes_len);
  return tesseract_geometry::createMeshFromResource<T>(
      resource, scale, triangulate, flatten, normals, vertex_colors, material_and_texture);
}

}  // namespace tesseract_geometry

#ifdef SWIG
%pybuffer_binary(const uint8_t* bytes, size_t bytes_len);
%template(createMeshFromResource) tesseract_geometry::createMeshFromResource<tesseract_geometry::Mesh>;
%template(createSDFMeshFromResource) tesseract_geometry::createMeshFromResource<tesseract_geometry::SDFMesh>;
%template(createConvexMeshFromResource) tesseract_geometry::createMeshFromResource<tesseract_geometry::ConvexMesh>;
%template(createMeshFromPath) tesseract_geometry::createMeshFromPath<tesseract_geometry::Mesh>;
%template(createSDFMeshFromPath) tesseract_geometry::createMeshFromPath<tesseract_geometry::SDFMesh>;
%template(createConvexMeshFromPath) tesseract_geometry::createMeshFromPath<tesseract_geometry::ConvexMesh>;
%template(createMeshFromBytes) tesseract_geometry::createMeshFromBytes<tesseract_geometry::Mesh>;
%template(createSDFMeshFromBytes) tesseract_geometry::createMeshFromBytes<tesseract_geometry::SDFMesh>;
%template(createConvexMeshFromBytes) tesseract_geometry::createMeshFromBytes<tesseract_geometry::ConvexMesh>;
#endif

#endif<|MERGE_RESOLUTION|>--- conflicted
+++ resolved
@@ -90,11 +90,7 @@
   {
     auto vertices = std::make_shared<tesseract_common::VectorVector3d>();
     auto triangles = std::make_shared<Eigen::VectorXi>();
-<<<<<<< HEAD
     std::shared_ptr<tesseract_common::VectorVector3d> normals_ = nullptr;
-=======
-    std::shared_ptr<tesseract_common::VectorVector3d> normals = nullptr;
->>>>>>> 19769dd9
     std::shared_ptr<tesseract_common::VectorVector4d> vertex_colors = nullptr;
     MeshMaterial::Ptr material = nullptr;
     std::shared_ptr<std::vector<MeshTexture::Ptr>> textures = nullptr;
@@ -132,19 +128,11 @@
 
     if (normals && a->HasNormals())
     {
-<<<<<<< HEAD
       normals_ = std::make_shared<tesseract_common::VectorVector3d>();
       for (unsigned int i = 0; i < a->mNumVertices; ++i)
       {
         aiVector3D v = transform * a->mNormals[i];
         normals_->push_back(Eigen::Vector3d(static_cast<double>(v.x) * scale(0),
-=======
-      normals = std::make_shared<tesseract_common::VectorVector3d>();
-      for (unsigned int i = 0; i < a->mNumVertices; ++i)
-      {
-        aiVector3D v = transform * a->mNormals[i];
-        normals->push_back(Eigen::Vector3d(static_cast<double>(v.x) * scale(0),
->>>>>>> 19769dd9
                                            static_cast<double>(v.y) * scale(1),
                                            static_cast<double>(v.z) * scale(2)));
       }
@@ -282,11 +270,7 @@
                                          static_cast<int>(triangle_count),
                                          resource,
                                          scale,
-<<<<<<< HEAD
                                          normals_,
-=======
-                                         normals,
->>>>>>> 19769dd9
                                          vertex_colors,
                                          material,
                                          textures));
