/**
 * @file utils.h
 * @brief Kinematics utility functions.
 *
 * @author Levi Armstrong
 * @date April 15, 2018
 * @version TODO
 * @bug No known bugs
 *
 * @copyright Copyright (c) 2013, Southwest Research Institute
 *
 * @par License
 * Software License Agreement (Apache License)
 * @par
 * Licensed under the Apache License, Version 2.0 (the "License");
 * you may not use this file except in compliance with the License.
 * You may obtain a copy of the License at
 * http://www.apache.org/licenses/LICENSE-2.0
 * @par
 * Unless required by applicable law or agreed to in writing, software
 * distributed under the License is distributed on an "AS IS" BASIS,
 * WITHOUT WARRANTIES OR CONDITIONS OF ANY KIND, either express or implied.
 * See the License for the specific language governing permissions and
 * limitations under the License.
 */
#ifndef TESSERACT_KINEMATICS_UTILS_H
#define TESSERACT_KINEMATICS_UTILS_H

#include <tesseract_common/macros.h>
TESSERACT_COMMON_IGNORE_WARNINGS_PUSH
#include <vector>
#include <Eigen/Core>
#include <Eigen/Geometry>
#include <Eigen/Eigenvalues>
#include <console_bridge/console.h>
#include <tesseract_scene_graph/graph.h>
TESSERACT_COMMON_IGNORE_WARNINGS_POP

#include <tesseract_kinematics/core/forward_kinematics.h>
#include <tesseract_kinematics/core/kinematic_group.h>

namespace tesseract_kinematics
{
template <typename FloatType>
using VectorX = Eigen::Matrix<FloatType, Eigen::Dynamic, 1>;

/**
 * @brief Numerically calculate a jacobian. This is mainly used for testing
 * @param jacobian (Return) The jacobian which gets filled out.
 * @param kin          The kinematics object
 * @param joint_values The joint values for which to calculate the jacobian
 * @param link_name    The link_name for which the jacobian should be calculated
 * @param link_point   The point on the link for which to calculate the jacobian
 */
inline static void numericalJacobian(Eigen::Ref<Eigen::MatrixXd> jacobian,
                                     const Eigen::Isometry3d& change_base,
                                     const tesseract_kinematics::ForwardKinematics& kin,
                                     const Eigen::Ref<const Eigen::VectorXd>& joint_values,
                                     const std::string& link_name,
                                     const Eigen::Ref<const Eigen::Vector3d>& link_point)
{
  Eigen::VectorXd njvals;
  double delta = 1e-8;
  tesseract_common::TransformMap poses = kin.calcFwdKin(joint_values);
  Eigen::Isometry3d pose{ change_base * poses[link_name] };

  for (int i = 0; i < static_cast<int>(joint_values.size()); ++i)
  {
    njvals = joint_values;
    njvals[i] += delta;
    Eigen::Isometry3d updated_pose = kin.calcFwdKin(njvals)[link_name];
    updated_pose = change_base * updated_pose;

    Eigen::Vector3d temp{ pose * link_point };
    Eigen::Vector3d temp2{ updated_pose * link_point };
    jacobian(0, i) = (temp2.x() - temp.x()) / delta;
    jacobian(1, i) = (temp2.y() - temp.y()) / delta;
    jacobian(2, i) = (temp2.z() - temp.z()) / delta;

    Eigen::Vector3d omega = (pose.rotation() * tesseract_common::calcRotationalError(pose.rotation().transpose() *
                                                                                     updated_pose.rotation())) /
                            delta;
    jacobian(3, i) = omega(0);
    jacobian(4, i) = omega(1);
    jacobian(5, i) = omega(2);
  }
}

/**
 * @brief Numerically calculate a jacobian. This is mainly used for testing
 * @param jacobian (Return) The jacobian which gets filled out.
 * @param joint_group          The joint group object
 * @param joint_values The joint values for which to calculate the jacobian
 * @param link_name    The link_name for which the jacobian should be calculated
 * @param link_point   The point on the link for which to calculate the jacobian
 */
inline static void numericalJacobian(Eigen::Ref<Eigen::MatrixXd> jacobian,
                                     const Eigen::Isometry3d& change_base,
                                     const JointGroup& joint_group,
                                     const Eigen::Ref<const Eigen::VectorXd>& joint_values,
                                     const std::string& link_name,
                                     const Eigen::Ref<const Eigen::Vector3d>& link_point)
{
  Eigen::VectorXd njvals;
  double delta = 1e-8;
  tesseract_common::TransformMap poses = joint_group.calcFwdKin(joint_values);
  Eigen::Isometry3d pose = change_base * poses[link_name];

  for (int i = 0; i < static_cast<int>(joint_values.size()); ++i)
  {
    njvals = joint_values;
    njvals[i] += delta;
    tesseract_common::TransformMap updated_poses = joint_group.calcFwdKin(njvals);
    Eigen::Isometry3d updated_pose = change_base * updated_poses[link_name];

    Eigen::Vector3d temp = pose * link_point;
    Eigen::Vector3d temp2 = updated_pose * link_point;
    jacobian(0, i) = (temp2.x() - temp.x()) / delta;
    jacobian(1, i) = (temp2.y() - temp.y()) / delta;
    jacobian(2, i) = (temp2.z() - temp.z()) / delta;

    Eigen::VectorXd omega = (pose.rotation() * tesseract_common::calcRotationalError(pose.rotation().transpose() *
                                                                                     updated_pose.rotation())) /
                            delta;
    jacobian(3, i) = omega(0);
    jacobian(4, i) = omega(1);
    jacobian(5, i) = omega(2);
  }
}

/**
 * @brief Solve equation Ax=b for x
 * Use this SVD to compute A+ (pseudoinverse of A). Weighting still TBD.
 * @param A Input matrix (represents Jacobian)
 * @param b Input vector (represents desired pose)
 * @param x Output vector (represents joint values)
 * @return True if solver completes properly
 */
inline static bool solvePInv(const Eigen::Ref<const Eigen::MatrixXd>& A,
                             const Eigen::Ref<const Eigen::VectorXd>& b,
                             Eigen::Ref<Eigen::VectorXd> x)
{
  const double eps = 0.00001;  // TODO: Turn into class member var
  const double lambda = 0.01;  // TODO: Turn into class member var

  if ((A.rows() == 0) || (A.cols() == 0))
  {
    CONSOLE_BRIDGE_logError("Empty matrices not supported in solvePinv()");
    return false;
  }

  if (A.rows() != b.size())
  {
    CONSOLE_BRIDGE_logError("Matrix size mismatch: A(%d, %d), b(%d)", A.rows(), A.cols(), b.size());
    return false;
  }

  // Calculate A+ (pseudoinverse of A) = V S+ U*, where U* is Hermition of U (just transpose if all values of U are
  // real)
  // in order to solve Ax=b -> x*=A+ b
  Eigen::JacobiSVD<Eigen::MatrixXd> svd(A, Eigen::ComputeThinU | Eigen::ComputeThinV);
  const Eigen::MatrixXd& U = svd.matrixU();
  const Eigen::VectorXd& Sv = svd.singularValues();
  const Eigen::MatrixXd& V = svd.matrixV();

  // calculate the reciprocal of Singular-Values
  // damp inverse with lambda so that inverse doesn't oscillate near solution
  long int nSv = Sv.size();
  Eigen::VectorXd inv_Sv(nSv);
  for (long int i = 0; i < nSv; ++i)
  {
    if (fabs(Sv(i)) > eps)
      inv_Sv(i) = 1 / Sv(i);
    else
      inv_Sv(i) = Sv(i) / (Sv(i) * Sv(i) + lambda * lambda);
  }
  x = V * inv_Sv.asDiagonal() * U.transpose() * b;
  return true;
}

/**
 * @brief Calculate Damped Pseudoinverse
 * Use this SVD to compute A+ (pseudoinverse of A). Weighting still TBD.
 * @param A Input matrix (represents Jacobian)
 * @param P Output matrix (represents pseudoinverse of A)
 * @param eps Singular value threshold
 * @param lambda Damping factor
 * @return True if Pseudoinverse completes properly
 */
inline static bool dampedPInv(const Eigen::Ref<const Eigen::MatrixXd>& A,
                              Eigen::Ref<Eigen::MatrixXd> P,
                              const double eps = 0.011,
                              const double lambda = 0.01)
{
  if ((A.rows() == 0) || (A.cols() == 0))
  {
    CONSOLE_BRIDGE_logError("Empty matrices not supported in dampedPInv()");
    return false;
  }

  // Calculate A+ (pseudoinverse of A) = V S+ U*, where U* is Hermition of U (just transpose if all values of U are
  // real)
  // in order to solve Ax=b -> x*=A+ b
  Eigen::JacobiSVD<Eigen::MatrixXd> svd(A, Eigen::ComputeThinU | Eigen::ComputeThinV);
  const Eigen::MatrixXd& U = svd.matrixU();
  const Eigen::VectorXd& Sv = svd.singularValues();
  const Eigen::MatrixXd& V = svd.matrixV();

  // calculate the reciprocal of Singular-Values
  // damp inverse with lambda so that inverse doesn't oscillate near solution
  long int nSv = Sv.size();
  Eigen::VectorXd inv_Sv(nSv);
  for (long int i = 0; i < nSv; ++i)
  {
    if (fabs(Sv(i)) > eps)
      inv_Sv(i) = 1 / Sv(i);
    else
    {
      inv_Sv(i) = Sv(i) / (Sv(i) * Sv(i) + lambda * lambda);
    }
  }
  P = V * inv_Sv.asDiagonal() * U.transpose();
  return true;
}

/**
 * @brief Check if the provided jacobian is near a singularity
 * @details This is keep separated from the forward kinematics because special consideration may need to be made
 * based on the kinematics arrangement.
 * @param jacobian The jacobian to check if near a singularity
 * @param threshold The threshold that all singular values must be greater than or equal to not be considered near a
 * singularity
 */
inline bool isNearSingularity(const Eigen::Ref<const Eigen::MatrixXd>& jacobian, double threshold = 0.01)
{
  Eigen::JacobiSVD<Eigen::MatrixXd> svd(jacobian, Eigen::ComputeThinU | Eigen::ComputeThinV);
  const Eigen::VectorXd& sv = svd.singularValues();
  return (sv.tail(1).value() < threshold);
}

/** @brief Used to store Manipulability and Force Ellipsoid data */
struct ManipulabilityEllipsoid
{
  // LCOV_EXCL_START
  EIGEN_MAKE_ALIGNED_OPERATOR_NEW
  // LCOV_EXCL_STOP

  /** @brief The manipulability ellipsoid eigen values */
  Eigen::VectorXd eigen_values;

  /**
   * @brief The ratio of longest and shortes axes of the manipulability ellipsoid
   * @details As this grows large it is approaching a singularity
   *   - measure = sqrt(max eigen value) / sqrt(min eigen value)
   *   - This should be greater than or equal to 1
   *   - If equal to 1 it is isotropic
   */
  double measure{ 0 };

  /**
   * @brief The condition number of A
   * @details
   *   - condition = (max eigen value) / (min eigen value)
   */
  double condition{ 0 };

  /** @brief This is propotial to the volume */
  double volume{ 0 };
};

/** @brief Contains both manipulability ellipsoid and force ellipsoid data */
struct Manipulability
{
  // LCOV_EXCL_START
  EIGEN_MAKE_ALIGNED_OPERATOR_NEW
  // LCOV_EXCL_STOP

  /** @brief Full Manipulability Ellipsoid */
  ManipulabilityEllipsoid m;

  /** @brief Linear velocity manipulability ellipsoid */
  ManipulabilityEllipsoid m_linear;

  /** @brief Angular velocity manipulability ellipsoid */
  ManipulabilityEllipsoid m_angular;

  /** @brief Full Force Ellipsoid */
  ManipulabilityEllipsoid f;

  /** @brief Linear force manipulability ellipsoid */
  ManipulabilityEllipsoid f_linear;

  /** @brief Angular momentum manipulability ellipsoid */
  ManipulabilityEllipsoid f_angular;
};

/**
 * @brief Calculate manipulability data about the provided jacobian
 * @param jacobian The jacobian used to calculate manipulability
 * @return The manipulability data
 */
inline Manipulability calcManipulability(const Eigen::Ref<const Eigen::MatrixXd>& jacobian)
{
  Manipulability manip;
  Eigen::MatrixXd jacob_linear = jacobian.topRows(3);
  Eigen::MatrixXd jacob_angular = jacobian.bottomRows(3);

  auto fn = [](const Eigen::MatrixXd& m) {
    ManipulabilityEllipsoid data;
    Eigen::SelfAdjointEigenSolver<Eigen::MatrixXd> sm(m, Eigen::DecompositionOptions::EigenvaluesOnly);
    data.eigen_values = sm.eigenvalues().real();

    // Set eigenvalues near zero to zero. This also implies zero volume
    for (Eigen::Index i = 0; i < data.eigen_values.size(); ++i)
    {
      if (tesseract_common::almostEqualRelativeAndAbs(data.eigen_values[i], 0))
        data.eigen_values[i] = +0;
    }

    // If the minimum eigen value is approximately zero set measure and condition to max double
    if (tesseract_common::almostEqualRelativeAndAbs(data.eigen_values.minCoeff(), 0))
    {
      data.measure = std::numeric_limits<double>::max();
      data.condition = std::numeric_limits<double>::max();
    }
    else
    {
      data.condition = data.eigen_values.maxCoeff() / data.eigen_values.minCoeff();
      data.measure = std::sqrt(data.condition);
    }

    data.volume = std::sqrt(data.eigen_values.prod());

    return data;
  };

  Eigen::MatrixXd a = jacobian * jacobian.transpose();
  Eigen::MatrixXd a_linear = jacob_linear * jacob_linear.transpose();
  Eigen::MatrixXd a_angular = jacob_angular * jacob_angular.transpose();
  manip.m = fn(a);
  manip.m_linear = fn(a_linear);
  manip.m_angular = fn(a_angular);

  Eigen::MatrixXd a_inv = a.inverse();
  Eigen::MatrixXd a_linear_inv = a_linear.inverse();
  Eigen::MatrixXd a_angular_inv = a_angular.inverse();
  manip.f = fn(a_inv);
  manip.f_linear = fn(a_linear_inv);
  manip.f_angular = fn(a_angular_inv);

  return manip;
}

/**
 * @brief This a recursive function for calculating all permutations of the redundant solutions.
 * @details This should not be used directly, use getRedundantSolutions function.
 */
template <typename FloatType>
inline void getRedundantSolutionsHelper(std::vector<VectorX<FloatType>>& redundant_sols,
                                        const Eigen::Ref<const Eigen::VectorXd>& sol,
                                        const Eigen::MatrixX2d& limits,
                                        std::vector<Eigen::Index>::const_iterator current_index,
                                        std::vector<Eigen::Index>::const_iterator end_index)
{
  double val{ 0 };
  for (; current_index != end_index; ++current_index)
  {
    if (std::isinf(limits(*current_index, 0)))
    {
      std::stringstream ss;
      ss << "Lower limit of joint " << *current_index << " is infinite; no redundant solutions will be generated"
         << std::endl;
      CONSOLE_BRIDGE_logWarn(ss.str().c_str());
    }
    else
    {
      val = sol[*current_index];
      while ((val -= (2.0 * M_PI)) > limits(*current_index, 0) ||
             tesseract_common::almostEqualRelativeAndAbs(val, limits(*current_index, 0)))
      {
        // It not guaranteed that the provided solution is within limits so this check is needed
        if (val < limits(*current_index, 1) ||
            tesseract_common::almostEqualRelativeAndAbs(val, limits(*current_index, 1)))
        {
          Eigen::VectorXd new_sol = sol;
          new_sol[*current_index] = val;

          if (tesseract_common::satisfiesPositionLimits<double>(new_sol, limits))
          {
            tesseract_common::enforcePositionLimits<double>(new_sol, limits);
            redundant_sols.push_back(new_sol.template cast<FloatType>());
          }

          getRedundantSolutionsHelper<FloatType>(redundant_sols, new_sol, limits, current_index + 1, end_index);
        }
      }
    }

    if (std::isinf(limits(*current_index, 1)))
    {
      std::stringstream ss;
      ss << "Upper limit of joint " << *current_index << " is infinite; no redundant solutions will be generated"
         << std::endl;
      CONSOLE_BRIDGE_logWarn(ss.str().c_str());
    }
    else
    {
      val = sol[*current_index];
      while ((val += (2.0 * M_PI)) < limits(*current_index, 1) ||
             tesseract_common::almostEqualRelativeAndAbs(val, limits(*current_index, 1)))
      {
        // It not guaranteed that the provided solution is within limits so this check is needed
        if (val > limits(*current_index, 0) ||
            tesseract_common::almostEqualRelativeAndAbs(val, limits(*current_index, 0)))
        {
          Eigen::VectorXd new_sol = sol;
          new_sol[*current_index] = val;

          if (tesseract_common::satisfiesPositionLimits<double>(new_sol, limits))
          {
            tesseract_common::enforcePositionLimits<double>(new_sol, limits);
            redundant_sols.push_back(new_sol.template cast<FloatType>());
          }

          getRedundantSolutionsHelper<FloatType>(redundant_sols, new_sol, limits, current_index + 1, end_index);
        }
      }
    }
  }
}

/**
 * @brief Kinematics only return solution between PI and -PI. Provided the limits it will append redundant solutions.
 * @details The list of redundant solutions does not include the provided solutions.
 * @param sol The solution to calculate redundant solutions about
 * @param limits The joint limits of the robot
 * @param redundancy_capable_joints The indices of the redundancy capable joints
 */
template <typename FloatType>
inline std::vector<VectorX<FloatType>> getRedundantSolutions(const Eigen::Ref<const VectorX<FloatType>>& sol,
                                                             const Eigen::MatrixX2d& limits,
                                                             const std::vector<Eigen::Index>& redundancy_capable_joints)
{
  if (redundancy_capable_joints.empty())
    return {};

  for (const Eigen::Index& idx : redundancy_capable_joints)
  {
    if (idx >= sol.size())
    {
      std::stringstream ss;
      ss << "Redundant joint index " << idx << " is greater than or equal to the joint state size (" << sol.size()
         << ")";
      throw std::runtime_error(ss.str());
    }
  }

  std::vector<VectorX<FloatType>> redundant_sols;
  getRedundantSolutionsHelper<FloatType>(redundant_sols,
                                         sol.template cast<double>(),
                                         limits,
                                         redundancy_capable_joints.begin(),
                                         redundancy_capable_joints.end());
  return redundant_sols;
}

/**
 * @brief Given a vector of floats, this check if they are finite
 *
 *  In the case of OPW and IKFast they can return NANS so this is used to check that solutions are valid.
 *
 * @param qs A pointer to a floats array
 * @param dof The length of the float array
 * @return True if the array is valid, otherwise false
 */
template <typename FloatType>
inline bool isValid(const std::array<FloatType, 6>& qs)
{
  for (const auto& q : qs)
    if (!std::isfinite(q))
      return false;

  return true;
}

/**
 * @brief This take an array of floats and modifies them in place to be between [-PI, PI]
 * @param qs A pointer to a float array
 * @param dof The length of the float array
 */
template <typename FloatType>
inline void harmonizeTowardZero(Eigen::Ref<VectorX<FloatType>> qs,
                                const std::vector<Eigen::Index>& redundancy_capable_joints)
{
  const static auto pi = FloatType(M_PI);
  const static auto two_pi = FloatType(2.0 * M_PI);

  for (const auto& i : redundancy_capable_joints)
  {
    FloatType diff = std::fmod(qs[i] + pi, two_pi);
    qs[i] = (diff < 0) ? (diff + pi) : (diff - pi);
  }
}

/**
 * @brief Check to see if the solution is within joint limits, and if not applies a redundant solution
 * that is within joint limits if available.
 *
 * @tparam FloatType
 * @param qs A pointer to a float array
 * @param position_limits The position limits of the robot
 */
template <typename FloatType>
inline void
harmonizeRedundantSolutions(Eigen::Ref<VectorX<FloatType>> qs,
                            const std::vector<Eigen::Index>& redundancy_capable_joints,
                            const Eigen::Ref<const Eigen::Matrix<FloatType, Eigen::Dynamic, 2>>& position_limits)
{
  const static auto pi = FloatType(M_PI);
  const static auto two_pi = FloatType(2.0 * M_PI);

  for (const auto& i : redundancy_capable_joints)
  {
<<<<<<< HEAD
    if (qs[i] < position_limits(i,0) || qs[i] > position_limits(i,1))
    {      
      const auto mean = (position_limits(i,0) + position_limits(i,1))/2.0;    
      const auto diff = std::fmod((qs[i] - mean) + pi, two_pi);
      const auto vv = (diff < 0) ? (diff + pi) : (diff - pi);
      qs[i] = (vv + mean);
    }
=======
    // TODO: Should this harmonize here? It may have unpredictable results on numerical solvers
    // FloatType diff = std::fmod(qs[i] + pi, two_pi);
    // qs[i] = (diff < 0) ? (diff + pi) : (diff - pi);
    if (qs[i] < position_limits(i, 0) && position_limits(i, 0) > -pi)
    {
      double qs_i_2pi = two_pi + qs[i];
      if (qs_i_2pi < position_limits(i, 1))
      {
        qs[i] = qs_i_2pi;
      }
    }
    else if (qs[i] > position_limits(i, 1) && position_limits(i, 1) < pi)
    {
      double qs_i_2pi = qs[i] - two_pi;
      if (qs_i_2pi > position_limits(i, 0))
      {
        qs[i] = qs_i_2pi;
      }
    }
>>>>>>> 68d26250
  }
}

}  // namespace tesseract_kinematics
#endif  // TESSERACT_KINEMATICS_UTILS_H<|MERGE_RESOLUTION|>--- conflicted
+++ resolved
@@ -521,7 +521,6 @@
 
   for (const auto& i : redundancy_capable_joints)
   {
-<<<<<<< HEAD
     if (qs[i] < position_limits(i,0) || qs[i] > position_limits(i,1))
     {      
       const auto mean = (position_limits(i,0) + position_limits(i,1))/2.0;    
@@ -529,27 +528,6 @@
       const auto vv = (diff < 0) ? (diff + pi) : (diff - pi);
       qs[i] = (vv + mean);
     }
-=======
-    // TODO: Should this harmonize here? It may have unpredictable results on numerical solvers
-    // FloatType diff = std::fmod(qs[i] + pi, two_pi);
-    // qs[i] = (diff < 0) ? (diff + pi) : (diff - pi);
-    if (qs[i] < position_limits(i, 0) && position_limits(i, 0) > -pi)
-    {
-      double qs_i_2pi = two_pi + qs[i];
-      if (qs_i_2pi < position_limits(i, 1))
-      {
-        qs[i] = qs_i_2pi;
-      }
-    }
-    else if (qs[i] > position_limits(i, 1) && position_limits(i, 1) < pi)
-    {
-      double qs_i_2pi = qs[i] - two_pi;
-      if (qs_i_2pi > position_limits(i, 0))
-      {
-        qs[i] = qs_i_2pi;
-      }
-    }
->>>>>>> 68d26250
   }
 }
 
